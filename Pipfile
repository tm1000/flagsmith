--- conflicted
+++ resolved
@@ -37,9 +37,4 @@
 django-debug-toolbar = "*"
 google-api-python-client = "*"
 "oauth2client" = "*"
-<<<<<<< HEAD
-djangorestframework-recursive = "*"
-=======
-djangorestframework-recursive = "*"
-drf-yasg = "*"
->>>>>>> 24a9354c
+djangorestframework-recursive = "*"