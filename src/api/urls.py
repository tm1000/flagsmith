from django.conf.urls import url, include

from features.views import SDKFeatureStates
from environments.views import SDKIdentities, SDKTraits
from segments.views import SDKSegments

urlpatterns = [
    url(r'^v1/', include([
        url(r'^organisations/', include('organisations.urls')),
        url(r'^projects/', include('projects.urls')),
        url(r'^environments/', include('environments.urls')),
        url(r'^users/', include('users.urls')),
        url(r'^auth/', include('rest_auth.urls')),
        url(r'^auth/register/', include('rest_auth.registration.urls')),
        url(r'^account/', include('allauth.urls')),
        url(r'^e2etests/', include('e2etests.urls')),

        # Client SDK urls
        url(r'^flags/(?P<identifier>[-\w.]+)', SDKFeatureStates.as_view()),
        url(r'^flags/', SDKFeatureStates.as_view()),

        url(r'^identities/(?P<identifier>[-\w.]+)/traits/(?P<trait_key>[-\w.]+)', SDKTraits.as_view()),
        url(r'^identities/(?P<identifier>[-\w.]+)/', SDKIdentities.as_view()),
<<<<<<< HEAD
=======

        url(r'^segments/', SDKSegments.as_view()),
>>>>>>> 7d198036

        # API documentation
        url(r'^docs/', include('docs.urls', namespace='docs'))
    ], namespace='v1'))
]<|MERGE_RESOLUTION|>--- conflicted
+++ resolved
@@ -21,11 +21,8 @@
 
         url(r'^identities/(?P<identifier>[-\w.]+)/traits/(?P<trait_key>[-\w.]+)', SDKTraits.as_view()),
         url(r'^identities/(?P<identifier>[-\w.]+)/', SDKIdentities.as_view()),
-<<<<<<< HEAD
-=======
 
         url(r'^segments/', SDKSegments.as_view()),
->>>>>>> 7d198036
 
         # API documentation
         url(r'^docs/', include('docs.urls', namespace='docs'))
