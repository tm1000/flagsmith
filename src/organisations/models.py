--- conflicted
+++ resolved
@@ -27,12 +27,9 @@
     alerted_over_plan_limit = models.BooleanField(default=False)
     stop_serving_flags = models.BooleanField(default=False, help_text='Enable this to cease serving flags for this '
                                                                       'organisation.')
-<<<<<<< HEAD
-=======
     persist_trait_data = models.BooleanField(default=True, help_text='Disable this if you don\'t want Bullet Train '
                                                                      'to store trait data for this org\'s identities.')
 
->>>>>>> 13e3f1bb
     class Meta:
         ordering = ['id']
 
